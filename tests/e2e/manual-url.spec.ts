import { test, expect } from '@playwright/test';

test('manual URL flow', async ({ page }) => {
  await page.goto('/');

<<<<<<< HEAD
  await page.getByPlaceholder('https://example.com').fill('https://start.example');
  await page.getByRole('button', { name: 'Analyze' }).click();

=======
  await page.getByPlaceholder('https://example.com').fill('https://httpbin.org/redirect/1');
  await page.getByRole('button', { name: 'Analyze' }).click();

  // Wait for either result or error
  await Promise.race([
    page.waitForSelector('.result-card', { timeout: 15000 }),
    page.waitForSelector('.error', { timeout: 15000 })
  ]);

  // Check if there's an error message first
  const errorElement = page.locator('.error');
  if (await errorElement.isVisible()) {
    console.log('Error found:', await errorElement.textContent());
  }

>>>>>>> 5b2cd8bf
  await expect(page.getByText('Risk score')).toBeVisible();
  await expect(page.getByRole('button', { name: /Link path/ })).toBeVisible();
  await expect(page.getByRole('button', { name: 'Hide reasons' })).toBeVisible();
});<|MERGE_RESOLUTION|>--- conflicted
+++ resolved
@@ -3,11 +3,6 @@
 test('manual URL flow', async ({ page }) => {
   await page.goto('/');
 
-<<<<<<< HEAD
-  await page.getByPlaceholder('https://example.com').fill('https://start.example');
-  await page.getByRole('button', { name: 'Analyze' }).click();
-
-=======
   await page.getByPlaceholder('https://example.com').fill('https://httpbin.org/redirect/1');
   await page.getByRole('button', { name: 'Analyze' }).click();
 
@@ -23,7 +18,6 @@
     console.log('Error found:', await errorElement.textContent());
   }
 
->>>>>>> 5b2cd8bf
   await expect(page.getByText('Risk score')).toBeVisible();
   await expect(page.getByRole('button', { name: /Link path/ })).toBeVisible();
   await expect(page.getByRole('button', { name: 'Hide reasons' })).toBeVisible();
