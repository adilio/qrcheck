<<<<<<< HEAD
<<<<<<< HEAD
export const SUSPICIOUS_TLDS = [
=======
export const SUSPICIOUS_TLDS: readonly string[] = [
>>>>>>> feat-implement-qrcheck-features-and-modules-aoqij2
=======
export const SUSPICIOUS_TLDS = [
>>>>>>> 0f6d6cd1
  '.zip',
  '.mov',
  '.xyz',
  '.top',
  '.click',
  '.country',
  '.link',
  '.gq',
  '.cf',
  '.tk',
  '.work',
  '.support',
  '.email',
  '.rest',
  '.mom',
  '.kim',
  '.surf',
  '.lol',
  '.quest',
  '.party',
  '.monster',
  '.icu',
  '.best',
  '.biz',
  '.win'
<<<<<<< HEAD
<<<<<<< HEAD
] as const;
=======
];
>>>>>>> feat-implement-qrcheck-features-and-modules-aoqij2
=======
] as const satisfies readonly string[];

export type SuspiciousTld = (typeof SUSPICIOUS_TLDS)[number];

const suspiciousTldSet: ReadonlySet<string> = new Set(SUSPICIOUS_TLDS);

export function isSuspiciousTld(tld: string): tld is SuspiciousTld {
  return suspiciousTldSet.has(tld);
}
>>>>>>> 0f6d6cd1
<|MERGE_RESOLUTION|>--- conflicted
+++ resolved
@@ -1,12 +1,4 @@
-<<<<<<< HEAD
-<<<<<<< HEAD
 export const SUSPICIOUS_TLDS = [
-=======
-export const SUSPICIOUS_TLDS: readonly string[] = [
->>>>>>> feat-implement-qrcheck-features-and-modules-aoqij2
-=======
-export const SUSPICIOUS_TLDS = [
->>>>>>> 0f6d6cd1
   '.zip',
   '.mov',
   '.xyz',
@@ -32,13 +24,6 @@
   '.best',
   '.biz',
   '.win'
-<<<<<<< HEAD
-<<<<<<< HEAD
-] as const;
-=======
-];
->>>>>>> feat-implement-qrcheck-features-and-modules-aoqij2
-=======
 ] as const satisfies readonly string[];
 
 export type SuspiciousTld = (typeof SUSPICIOUS_TLDS)[number];
@@ -47,5 +32,4 @@
 
 export function isSuspiciousTld(tld: string): tld is SuspiciousTld {
   return suspiciousTldSet.has(tld);
-}
->>>>>>> 0f6d6cd1
+}